--- conflicted
+++ resolved
@@ -13,40 +13,14 @@
  * See the License for the specific language governing permissions and
  * limitations under the License.
  */
-<<<<<<< HEAD
-import React from 'react';
-import ComponentMetadataCard from './ComponentMetadataCard';
-import { render } from '@testing-library/react';
-import { Entity } from '../../../../../packages/catalog-model/src/entity/Entity';
-=======
 import { Entity } from '@backstage/catalog-model';
 import { render } from '@testing-library/react';
 import React from 'react';
 import { ComponentMetadataCard } from './ComponentMetadataCard';
->>>>>>> dd9f0d90
 
 describe('ComponentMetadataCard component', () => {
   it('should display component name if provided', async () => {
     const testEntity: Entity = {
-<<<<<<< HEAD
-      apiVersion: '',
-      kind: 'Component',
-      metadata: {
-        name: 'test',
-      },
-    };
-    const rendered = await render(
-      <ComponentMetadataCard loading={false} entity={testEntity} />,
-    );
-    expect(await rendered.findByText('test')).toBeInTheDocument();
-  });
-  it('should display loader when loading is set to true', async () => {
-    const rendered = await render(
-      <ComponentMetadataCard loading entity={undefined} />,
-    );
-    expect(await rendered.findByRole('progressbar')).toBeInTheDocument();
-  });
-=======
       apiVersion: 'backstage.io/v1beta1',
       kind: 'Component',
       metadata: { name: 'test' },
@@ -56,5 +30,4 @@
     );
     expect(await rendered.findByText('test')).toBeInTheDocument();
   });
->>>>>>> dd9f0d90
 });